--- conflicted
+++ resolved
@@ -51,23 +51,6 @@
     if (this.#debug) {
       console.debug('[worker-transport] handler subscribed:', handler);
     }
-  }
-
-  unsubscribe(handler) {
-    this.#handlers.delete(handler);
-
-    if (this.#debug) {
-      console.debug('[worker-transport] handler unsubscribed:', handler);
-    }
-  }
-
-  close() {
-    this.#worker.terminate();
-
-    if (this.#debug) {
-      console.debug('[worker-transport] worker terminated');
-    }
-<<<<<<< HEAD
   };
 
   return {
@@ -92,16 +75,8 @@
     worker,
   };
 }
-=======
-  }
-
-  get worker() {
-    return this.#worker;
-  }
-}
 
 export async function createWorkerTransport(workerUrl, debug = false) {
   const worker = new Worker(workerUrl, { type: 'module' });
   return new WorkerTransport(worker, debug);
 }
->>>>>>> 9089cc2a
